--- conflicted
+++ resolved
@@ -392,14 +392,10 @@
 	viewFromMeshAct = new QAction(tr("View from Mesh Camera"), this);
 	viewFromRasterAct = new QAction(tr("View from Raster Camera"), this);
 	viewFromRasterAct->setShortcut(Qt::CTRL + Qt::Key_J);
-<<<<<<< HEAD
-	readViewFromFileAct = new QAction(tr("Read view from file"), this);
-	saveViewToFileAct = new QAction(tr("Save view to file"), this);
-=======
-	viewFromFileAct = new QAction(tr("Read camera settings from file"), this);
-	viewFromFileAct->setToolTip(tr("Restore camera settings from a XML description stored in a file."));
-	connect(viewFromFileAct, SIGNAL(triggered()), this, SLOT(readViewFromFile()));
->>>>>>> 2fab2de3
+  readViewFromFileAct = new QAction(tr("Read camera settings from file"), this);
+	readViewFromFileAct->setToolTip(tr("Restore camera settings from a XML description stored in a file."));
+	saveViewToFileAct = new QAction(tr("Save camera settings from file"), this);
+	saveViewToFileAct->setToolTip(tr("Save camera settings to a XML description stored in a file."));
 	connect(viewFromMeshAct, SIGNAL(triggered()), this, SLOT(viewFromCurrentMeshShot()));
 	connect(viewFromRasterAct, SIGNAL(triggered()), this, SLOT(viewFromCurrentRasterShot()));
 	connect(readViewFromFileAct, SIGNAL(triggered()), this, SLOT(readViewFromFile()));
