/****************************************************************************
* MeshLab                                                           o o     *
* Visual and Computer Graphics Library                            o     o   *
*                                                                _   O  _   *
* Copyright(C) 2004-2021                                           \/)\/    *
* Visual Computing Lab                                            /\/|      *
* ISTI - Italian National Research Council                           |      *
*                                                                    \      *
* All rights reserved.                                                      *
*                                                                           *
* This program is free software; you can redistribute it and/or modify      *
* it under the terms of the GNU General Public License as published by      *
* the Free Software Foundation; either version 2 of the License, or         *
* (at your option) any later version.                                       *
*                                                                           *
* This program is distributed in the hope that it will be useful,           *
* but WITHOUT ANY WARRANTY; without even the implied warranty of            *
* MERCHANTABILITY or FITNESS FOR A PARTICULAR PURPOSE.  See the             *
* GNU General Public License (http://www.gnu.org/licenses/gpl.txt)          *
* for more details.                                                         *
*                                                                           *
****************************************************************************/

#ifndef MESH_MODEL_H
#define MESH_MODEL_H
#include <GL/glew.h>

#include <stdio.h>
#include <time.h>
#include <map>

#include "cmesh.h"
#include "../GLLogStream.h"
#include "../filterscript.h"
#include "../ml_shared_data_context/ml_plugin_gl_context.h"

#include <vcg/complex/algorithms/update/bounding.h>
#include <vcg/complex/algorithms/update/color.h>
#include <vcg/complex/algorithms/update/flag.h>
#include <vcg/complex/algorithms/update/normal.h>
#include <vcg/complex/algorithms/update/position.h>
#include <vcg/complex/algorithms/update/quality.h>
#include <vcg/complex/algorithms/update/selection.h>
#include <vcg/complex/algorithms/update/topology.h>

#include <wrap/callback.h>
#include <wrap/io_trimesh/io_mask.h>
#include <wrap/io_trimesh/additionalinfo.h>

#include <QList>
#include <QString>
#include <QStringList>
#include <QFileInfo>
#include <QReadWriteLock>
#include <QImage>
#include <QAction>
/*
MeshModel Class
The base class for representing a single mesh.
It contains a single vcg mesh object with some additional information for keeping track of its origin and of what info it has.
*/

class MeshDocument;

class MeshModel
{
public:
	/*
	This enum specify the various simplex components
	It is used in various parts of the framework:
	- to know what elements are currently active and therefore can be saved on a file
	- to know what elements are required by a filter and therefore should be made ready before starting the filter (e.g. if a
	- to know what elements are changed by a filter and therefore should be saved/restored in case of dynamic filters with a preview
	*/
	enum MeshElement{
		MM_NONE           = 0x00000000,
		MM_VERTCOORD      = 0x00000001,
		MM_VERTNORMAL     = 0x00000002,
		MM_VERTFLAG       = 0x00000004,
		MM_VERTCOLOR      = 0x00000008,
		MM_VERTQUALITY    = 0x00000010,
		MM_VERTMARK	      = 0x00000020,
		MM_VERTFACETOPO   = 0x00000040,
		MM_VERTCURV	      = 0x00000080,
		MM_VERTCURVDIR    = 0x00000100,
		MM_VERTRADIUS     = 0x00000200,
		MM_VERTTEXCOORD   = 0x00000400,
		MM_VERTNUMBER     = 0x00000800,

		MM_FACEVERT       = 0x00001000,
		MM_FACENORMAL     = 0x00002000,
		MM_FACEFLAG	      = 0x00004000,
		MM_FACECOLOR      = 0x00008000,
		MM_FACEQUALITY    = 0x00010000,
		MM_FACEMARK	      = 0x00020000,
		MM_FACEFACETOPO   = 0x00040000,
		MM_FACENUMBER     = 0x00080000,
		MM_FACECURVDIR    = 0x00100000,

		MM_WEDGTEXCOORD   = 0x00200000,
		MM_WEDGNORMAL     = 0x00400000,
		MM_WEDGCOLOR      = 0x00800000,

		// 	Selection
		MM_VERTFLAGSELECT = 0x01000000,
		MM_FACEFLAGSELECT = 0x02000000,

		// Per Mesh Stuff....
		MM_CAMERA         = 0x08000000,
		MM_TRANSFMATRIX   = 0x10000000,
		MM_COLOR          = 0x20000000,
		MM_POLYGONAL      = 0x40000000,

		// unknown - will raise exceptions, to be avoided, here just for compatibility
		MM_UNKNOWN        = 0x80000000,

		// geometry change (for filters that remove stuff or modify geometry or topology, but not touch face/vertex color or face/vertex quality)
		MM_GEOMETRY_AND_TOPOLOGY_CHANGE = 0x431e7be7,

		// everything - dangerous, will add unwanted data to layer (e.g. if you use MM_ALL it could means that it could add even color or quality)
		MM_ALL            = 0xffffffff
	};

	MeshModel(unsigned int id, const QString& fullFileName, const QString& labelName);
	~MeshModel()
	{
	}

<<<<<<< HEAD
	MeshDocument *parent;

	CMeshO cm;




	/*vcg::GlTrimesh<CMeshO> glw;*/



	/*
	Bitmask denoting what fields are currently used in the mesh
	it is composed by MeshElement enums.
	it should be changed by only mean the following functions:

	updateDataMask(neededStuff)
	clearDataMask(no_needed_stuff)
	hasDataMask(stuff)

	Note that if an element is active means that is also allocated
	Some unactive elements (vertex color) are usually already allocated
	other elements (FFAdj or curvature data) not necessarily.

	*/

private:
	int currentDataMask;
	QString fullPathFileName;
	QString _label;
	unsigned int _id;
	bool modified;

	//this is an id used for meshes that are loaded from files
	//that can store more than one mesh. For meshes loaded from
	//files containing just this mesh, this id will be -1.
	int idInsideFile;

public:
	void Clear();
	void UpdateBoxAndNormals(); // This is the STANDARD method that you should call after changing coords.
	inline unsigned int id() const {return _id;}
=======
	void clear();
	void updateBoxAndNormals(); // This is the STANDARD method that you should call after changing coords.
	inline int id() const {return _id;}
>>>>>>> 3ce1aa8d

	int idInFile() const {return idInsideFile;}
	void setIdInFile(int id) {idInsideFile = id;}


	// Some notes about the files and naming.
	// Each mesh when shown in the layer dialog has a label.
	// By default the label is just the name of the file, but the

	// in a future the path should be moved outside the meshmodel into the meshdocument (and assume that all the meshes resides in a common subtree)
	// currently we just fix the interface and make the pathname private for avoiding future hassles.

	QString label() const { if(_label.isEmpty()) return shortName(); else return _label;}

	/// The whole full path name of the mesh
	QString fullName() const {return fullPathFileName;}

	/// just the name of the file
	QString shortName() const { return QFileInfo(fullPathFileName).fileName(); }

	/// the full path without the name of the file (e.g. the dir where the mesh and often its textures are)
	QString pathName() const {QFileInfo fi(fullName()); return fi.absolutePath();}

	/// just the extension.
	QString suffixName() const {QFileInfo fi(fullName()); return fi.suffix();}

	/// the relative path with respect to the current project
	QString relativePathName(const QString& path) const;

	void setFileName(QString newFileName) {
		QFileInfo fi(newFileName);
		if(!fi.isAbsolute()) qWarning("Someone is trying to put a non relative filename");
		fullPathFileName = fi.absoluteFilePath();
	}
	void setLabel(QString newName) {_label=newName;}

	bool visible; // used in rendering; Needed for toggling on and off the meshes
	bool isVisible() const { return visible; }

	// This function is roughly equivalent to the updateDataMask,
	// but it takes in input a mask coming from a filetype instead of a filter requirement (like topology etc)
	void enable(int openingFileMask);

	bool hasDataMask(const int maskToBeTested) const;
	void updateDataMask();
	void updateDataMask(const MeshModel* m);
	void updateDataMask(int neededDataMask);
	void clearDataMask(int unneededDataMask);
	int dataMask() const;


	bool meshModified() const;
	void setMeshModified(bool b = true);
	static int io2mm(int single_iobit);

	CMeshO cm;

private:
	int currentDataMask;
	QString fullPathFileName;
	QString _label;
	unsigned int _id;
	bool modified;

	//this is an id used for meshes that are loaded from files
	//that can store more than one mesh. For meshes loaded from
	//files containing just this mesh, this id will be -1.
	int idInsideFile;

	//textures associated to mesh
	std::map<std::string, QImage> textures;
};// end class MeshModel

#endif<|MERGE_RESOLUTION|>--- conflicted
+++ resolved
@@ -126,32 +126,65 @@
 	{
 	}
 
-<<<<<<< HEAD
-	MeshDocument *parent;
+	void clear();
+	void updateBoxAndNormals(); // This is the STANDARD method that you should call after changing coords.
+	inline unsigned int id() const {return _id;}
+
+	int idInFile() const {return idInsideFile;}
+	void setIdInFile(int id) {idInsideFile = id;}
+
+
+	// Some notes about the files and naming.
+	// Each mesh when shown in the layer dialog has a label.
+	// By default the label is just the name of the file, but the
+
+	// in a future the path should be moved outside the meshmodel into the meshdocument (and assume that all the meshes resides in a common subtree)
+	// currently we just fix the interface and make the pathname private for avoiding future hassles.
+
+	QString label() const { if(_label.isEmpty()) return shortName(); else return _label;}
+
+	/// The whole full path name of the mesh
+	QString fullName() const {return fullPathFileName;}
+
+	/// just the name of the file
+	QString shortName() const { return QFileInfo(fullPathFileName).fileName(); }
+
+	/// the full path without the name of the file (e.g. the dir where the mesh and often its textures are)
+	QString pathName() const {QFileInfo fi(fullName()); return fi.absolutePath();}
+
+	/// just the extension.
+	QString suffixName() const {QFileInfo fi(fullName()); return fi.suffix();}
+
+	/// the relative path with respect to the current project
+	QString relativePathName(const QString& path) const;
+
+	void setFileName(QString newFileName) {
+		QFileInfo fi(newFileName);
+		if(!fi.isAbsolute()) qWarning("Someone is trying to put a non relative filename");
+		fullPathFileName = fi.absoluteFilePath();
+	}
+	void setLabel(QString newName) {_label=newName;}
+
+	bool visible; // used in rendering; Needed for toggling on and off the meshes
+	bool isVisible() const { return visible; }
+
+	// This function is roughly equivalent to the updateDataMask,
+	// but it takes in input a mask coming from a filetype instead of a filter requirement (like topology etc)
+	void enable(int openingFileMask);
+
+	bool hasDataMask(const int maskToBeTested) const;
+	void updateDataMask();
+	void updateDataMask(const MeshModel* m);
+	void updateDataMask(int neededDataMask);
+	void clearDataMask(int unneededDataMask);
+	int dataMask() const;
+
+
+	bool meshModified() const;
+	void setMeshModified(bool b = true);
+	static int io2mm(int single_iobit);
 
 	CMeshO cm;
-
-
-
-
-	/*vcg::GlTrimesh<CMeshO> glw;*/
-
-
-
-	/*
-	Bitmask denoting what fields are currently used in the mesh
-	it is composed by MeshElement enums.
-	it should be changed by only mean the following functions:
-
-	updateDataMask(neededStuff)
-	clearDataMask(no_needed_stuff)
-	hasDataMask(stuff)
-
-	Note that if an element is active means that is also allocated
-	Some unactive elements (vertex color) are usually already allocated
-	other elements (FFAdj or curvature data) not necessarily.
-
-	*/
 
 private:
 	int currentDataMask;
@@ -165,84 +198,6 @@
 	//files containing just this mesh, this id will be -1.
 	int idInsideFile;
 
-public:
-	void Clear();
-	void UpdateBoxAndNormals(); // This is the STANDARD method that you should call after changing coords.
-	inline unsigned int id() const {return _id;}
-=======
-	void clear();
-	void updateBoxAndNormals(); // This is the STANDARD method that you should call after changing coords.
-	inline int id() const {return _id;}
->>>>>>> 3ce1aa8d
-
-	int idInFile() const {return idInsideFile;}
-	void setIdInFile(int id) {idInsideFile = id;}
-
-
-	// Some notes about the files and naming.
-	// Each mesh when shown in the layer dialog has a label.
-	// By default the label is just the name of the file, but the
-
-	// in a future the path should be moved outside the meshmodel into the meshdocument (and assume that all the meshes resides in a common subtree)
-	// currently we just fix the interface and make the pathname private for avoiding future hassles.
-
-	QString label() const { if(_label.isEmpty()) return shortName(); else return _label;}
-
-	/// The whole full path name of the mesh
-	QString fullName() const {return fullPathFileName;}
-
-	/// just the name of the file
-	QString shortName() const { return QFileInfo(fullPathFileName).fileName(); }
-
-	/// the full path without the name of the file (e.g. the dir where the mesh and often its textures are)
-	QString pathName() const {QFileInfo fi(fullName()); return fi.absolutePath();}
-
-	/// just the extension.
-	QString suffixName() const {QFileInfo fi(fullName()); return fi.suffix();}
-
-	/// the relative path with respect to the current project
-	QString relativePathName(const QString& path) const;
-
-	void setFileName(QString newFileName) {
-		QFileInfo fi(newFileName);
-		if(!fi.isAbsolute()) qWarning("Someone is trying to put a non relative filename");
-		fullPathFileName = fi.absoluteFilePath();
-	}
-	void setLabel(QString newName) {_label=newName;}
-
-	bool visible; // used in rendering; Needed for toggling on and off the meshes
-	bool isVisible() const { return visible; }
-
-	// This function is roughly equivalent to the updateDataMask,
-	// but it takes in input a mask coming from a filetype instead of a filter requirement (like topology etc)
-	void enable(int openingFileMask);
-
-	bool hasDataMask(const int maskToBeTested) const;
-	void updateDataMask();
-	void updateDataMask(const MeshModel* m);
-	void updateDataMask(int neededDataMask);
-	void clearDataMask(int unneededDataMask);
-	int dataMask() const;
-
-
-	bool meshModified() const;
-	void setMeshModified(bool b = true);
-	static int io2mm(int single_iobit);
-
-	CMeshO cm;
-
-private:
-	int currentDataMask;
-	QString fullPathFileName;
-	QString _label;
-	unsigned int _id;
-	bool modified;
-
-	//this is an id used for meshes that are loaded from files
-	//that can store more than one mesh. For meshes loaded from
-	//files containing just this mesh, this id will be -1.
-	int idInsideFile;
-
 	//textures associated to mesh
 	std::map<std::string, QImage> textures;
 };// end class MeshModel
